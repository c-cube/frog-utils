S src/
B _build/src
S src/lib
B _build/src/lib
PKG lwt
PKG lwt.unix
PKG unix
PKG yojson
PKG re.posix
PKG ppx_deriving
PKG ppx_deriving.std
PKG ppx_deriving_yojson
PKG toml
PKG archimedes
PKG cmdliner
<<<<<<< HEAD
FLG -w +a -w -4 -w -44
=======
FLG -w +a -w -4 -w -44 -w -29
>>>>>>> caaf3fb9
<|MERGE_RESOLUTION|>--- conflicted
+++ resolved
@@ -13,8 +13,4 @@
 PKG toml
 PKG archimedes
 PKG cmdliner
-<<<<<<< HEAD
-FLG -w +a -w -4 -w -44
-=======
-FLG -w +a -w -4 -w -44 -w -29
->>>>>>> caaf3fb9
+FLG -w +a -w -4 -w -44 -w -29