--- conflicted
+++ resolved
@@ -123,14 +123,10 @@
     frogmap resume -j 30 bench.json
 
     # then: basic statistics on the results
-<<<<<<< HEAD
-    frogtptp -analyse eprover bench.json
+    frogtptp analyse eprover=bench.json
 
     # print the cumulative times
     frogplot -o plot.png eprover,bench.json
-=======
-    frogtptp analyse eprover=bench.json
->>>>>>> caaf3fb9
 ```
 
 runs the [E prover](http://eprover.org) (named `eprover`) on all files in
