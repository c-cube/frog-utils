(*
copyright (c) 2013-2014, simon cruanes
all rights reserved.

redistribution and use in source and binary forms, with or without
modification, are permitted provided that the following conditions are met:

redistributions of source code must retain the above copyright notice, this
list of conditions and the following disclaimer.  redistributions in binary
form must reproduce the above copyright notice, this list of conditions and the
following disclaimer in the documentation and/or other materials provided with
the distribution.

THIS SOFTWARE IS PROVIDED BY THE COPYRIGHT HOLDERS AND CONTRIBUTORS "AS IS" AND
ANY EXPRESS OR IMPLIED WARRANTIES, INCLUDING, BUT NOT LIMITED TO, THE IMPLIED
WARRANTIES OF MERCHANTABILITY AND FITNESS FOR A PARTICULAR PURPOSE ARE
DISCLAIMED. IN NO EVENT SHALL THE COPYRIGHT HOLDER OR CONTRIBUTORS BE LIABLE
FOR ANY DIRECT, INDIRECT, INCIDENTAL, SPECIAL, EXEMPLARY, OR CONSEQUENTIAL
DAMAGES (INCLUDING, BUT NOT LIMITED TO, PROCUREMENT OF SUBSTITUTE GOODS OR
SERVICES; LOSS OF USE, DATA, OR PROFITS; OR BUSINESS INTERRUPTION) HOWEVER
CAUSED AND ON ANY THEORY OF LIABILITY, WHETHER IN CONTRACT, STRICT LIABILITY,
OR TORT (INCLUDING NEGLIGENCE OR OTHERWISE) ARISING IN ANY WAY OUT OF THE USE
OF THIS SOFTWARE, EVEN IF ADVISED OF THE POSSIBILITY OF SUCH DAMAGE.
*)

(** {1 Scheduling script} *)

let section = Lwt_log.Section.make "FrogLock"

let () =
  FrogLockMessages.register_exn_printers();
  Lwt.async_exception_hook :=
    (fun e ->
      Lwt_log.ign_error_f "async error: %s" (Printexc.to_string e);
      exit 1)

let write_line oc line = Lwt_io.write_line oc line

type cmd =
  | Shell of string
  | Exec of string * string list
  | PrintStatus
  | StopAccepting
  [@@deriving show]

type parameters = {
  port : int;
  cmd : cmd;
  debug : bool;
  tags : string list; (* user-defined tags *)
}

(* result of running a command *)
type result = {
  res_cmd : string;
  time : float;  (* running time *)
  status : Unix.process_status;
  pid : int;
}

(* main task: acquire lock file, execute command [cmd], release lock *)
let run_command params =
  let info = show_cmd params.cmd in
  let user = try Some(Sys.getenv "USER") with _ -> None in
  let cwd = Sys.getcwd () in
  FrogLockClient.connect_or_spawn ~log_file:"/tmp/froglock.log" params.port
    (fun daemon ->
      FrogLockClient.acquire ~cwd ?user ~info ~tags:params.tags daemon
        (function
        | true ->
          let cmd, cmd_string = match params.cmd with
            | PrintStatus
            | StopAccepting -> assert false
            | Shell c -> Lwt_process.shell c, c
            | Exec (prog, args) ->
                let cmd = prog, Array.of_list (prog::args) in
                cmd, (String.concat " " (prog::args))
          in
          Lwt_log.ign_debug_f "start command %s" cmd_string;
          let start = Unix.gettimeofday () in
          (* close stdin so that interactive commands fail *)
          Lwt_process.with_process_none ~stdin:`Close ~stdout:`Keep cmd
            (fun process ->
              let%lwt status = process#status in
              (* measure time elapsed since we started the process *)
              let stop = Unix.gettimeofday () in
              let time = stop -. start in
              Lwt_log.ign_debug_f ~section "command finished after %.2fs" time;
              let res = {res_cmd=cmd_string; time; status; pid=process#pid; } in
              Lwt.return (Some res)
            )
      | false ->
          Lwt_log.ign_info_f "could not acquire lock";
          Lwt.return_none
      )
    )

module M = FrogLockMessages

let maybe_str = function
  | None -> "<none>"
  | Some s -> s

(* connect to daemon (if any) and ask status *)
let print_status params =
  let tags2str tags = match tags with
    | [] -> ""
    | [t] -> ", tag " ^ t
    | l -> ", tags {" ^ String.concat ", " l ^ "}"
  in
  let now = Unix.gettimeofday() in
  try%lwt
    let%lwt res = FrogLockClient.get_status params.port in
    match res with
    | None ->
      Lwt_log.info_f ~section "daemon not running"
    | Some {M.current=c; waiting} ->
      let%lwt () = match c with
        | None -> Lwt.return_unit
        | Some c ->
          let time = Unix.gettimeofday() -. c.M.current_start in
          let job = c.M.current_job in
          Lwt_io.printlf
            "current job (user %s, pid %d, cwd %s, issued %.2fs ago%s, running for %.2fs): %s"
            (maybe_str job.M.user)
            job.M.pid (maybe_str job.M.cwd)
            (now -. job.M.query_time)
            (tags2str job.M.tags)
            time (maybe_str job.M.info)
      in
      Lwt_list.iter_s
        (fun wjob ->
           let job = wjob.M.waiting_job in
           Lwt_io.printlf "waiting job n°%d (user %s, pid %d, cwd %s, issued %.2fs ago%s): %s"
             wjob.M.waiting_id
             (maybe_str job.M.user)
             job.M.pid (maybe_str job.M.cwd)
             (now -. job.M.query_time)
             (tags2str job.M.tags)
             (maybe_str job.M.info)
        ) waiting
  with e ->
     Lwt_log.ign_error_f ~section "error: %s" (Printexc.to_string e);
     Lwt.return_unit

let main params =
  Lwt_main.run
    (
      Lwt_log.default := Lwt_log.channel ~close_mode:`Keep ~channel:Lwt_io.stdout ();
      if params.debug
        then Lwt_log.add_rule "*" Lwt_log.Debug;
      match params.cmd with
      | PrintStatus -> print_status params
      | StopAccepting -> FrogLockClient.stop_accepting params.port
      | Exec _
      | Shell _ ->
          let%lwt res = run_command params in
          match res with
          | None -> Lwt.return_unit
          | Some res ->
            (* TODO: print more details, like return code *)
            Lwt_log.ign_info_f ~section "process ran in %.2fs (pid: %d)\n"
              res.time res.pid;
            Lwt.return_unit
    )

(** {2 Main} *)

<<<<<<< HEAD
=======
let parse () =
  let open Cmdliner in
  let mk_params cmd port debug tags = { cmd; port; tags; debug; } in

  let port =
    let doc = "local port for the daemon" in
    Arg.(opt ?vopt:None & int & 12000 & info ["-p"; "--port"] ~doc)
  in

  let lock_cmd =
    let info = Term.(info "acquire a lock to run the command") in
    Term.(pure (mk_params Lock) $ port $ debug $ tags)

  in


  match Term.eval_choice lock_cmd [ status_cmd; stop_cmd ] with
  | `Ok params -> main params
  | `Error e ->
      print_endline e;
      exit 1


let port_ = ref 12000
let cmd_ = ref []
let debug_ = ref false
let shell_ = ref None
let status_ = ref false
let stop_accepting_ = ref false
let tags_ = ref []

let push_cmd_ s = cmd_ := s :: !cmd_
let set_shell_ s = shell_ := Some s
let add_tag_ s = tags_ := s :: !tags_

let options = ref
  [ "-port", Arg.Set_int port_, " local port for the daemon"
  ; "-debug", Arg.Set debug_, " enable debug"
  ; "-c", Arg.String set_shell_, " use a shell command"
  ; "-tag", Arg.String add_tag_, " add a user-defined tag to a job"
  ; "-status", Arg.Set status_, " report status of the daemon (if any)"
  ; "-stop", Arg.Set stop_accepting_,
      " tell the daemon (if any) to stop accepting new jobs"
  ; "--", Arg.Rest push_cmd_, " start parsing command"
  ]

let usage_ = "lock [options] <cmd> <args>"

>>>>>>> 42464d1d
(* TODO: option to specify estimated completion time *)
(* TODO: dynamic plugins, that can add their own options to [options] *)

let froglock port cmd shell tags debug status stop_accepting =
  let mk_params cmd =
    { debug = debug; port = port; tags = tags; cmd; }
  in
  let params = match shell, cmd with
    | _ when status -> mk_params PrintStatus
    | _ when stop_accepting -> mk_params StopAccepting
    | None, [] -> raise Exit
    | Some c, _ -> mk_params (Shell c)
    | None, head::args -> mk_params (Exec (head,args))
  in
  main params

let froglock_t =
    let port =
        let doc = "Local port for the daemon" in
        Cmdliner.Arg.(value & opt int 12000 & info ["p"; "port"] ~docv:"PORT" ~doc)
    in
    let cmd =
        let doc = "Command to execute" in
        Cmdliner.Arg.(value & pos_all string [] & info [] ~docv:"CMD" ~doc)
    in
    let shell =
        let doc = "Use a shellcommand (overrides the positional arguments)" in
        Cmdliner.Arg.(value & opt (some string) None & info ["c"; "shell"] ~docv:"CMD" ~doc)
    in
    let tags =
        let doc = "Add a user-defined tag to a job" in
        Cmdliner.Arg.(value & opt_all string [] & info ["t"; "tag"] ~docv:"TAG" ~doc)
    in
    let debug =
        let doc = "Enable debug" in
        Cmdliner.Arg.(value & flag & info ["d"; "debug"] ~doc)
    in
    let status =
        let doc = "Report status of the daemon (if any)" in
        Cmdliner.Arg.(value & flag & info ["s"; "status"] ~doc)
    in
    let stop_accepting =
        let doc = "Tell the daemon tostop accepting new jobs" in
        Cmdliner.Arg.(value & flag & info ["s"; "stop"] ~doc)
    in
    let doc = "Execute commands after acquiring a global lock." in
    let man = [
        `S "DESCRIPTION";
        `P "Executesthe given command after acquiring a global lock. If another command already
            has the lock, wait for it to be released.";
    ] in
    Cmdliner.Term.(pure froglock $ port $ cmd $ shell $ tags $ debug$ status $ stop_accepting),
    Cmdliner.Term.info "lock" ~doc ~man

<|MERGE_RESOLUTION|>--- conflicted
+++ resolved
@@ -166,8 +166,7 @@
 
 (** {2 Main} *)
 
-<<<<<<< HEAD
-=======
+(*
 let parse () =
   let open Cmdliner in
   let mk_params cmd port debug tags = { cmd; port; tags; debug; } in
@@ -189,34 +188,8 @@
   | `Error e ->
       print_endline e;
       exit 1
-
-
-let port_ = ref 12000
-let cmd_ = ref []
-let debug_ = ref false
-let shell_ = ref None
-let status_ = ref false
-let stop_accepting_ = ref false
-let tags_ = ref []
-
-let push_cmd_ s = cmd_ := s :: !cmd_
-let set_shell_ s = shell_ := Some s
-let add_tag_ s = tags_ := s :: !tags_
-
-let options = ref
-  [ "-port", Arg.Set_int port_, " local port for the daemon"
-  ; "-debug", Arg.Set debug_, " enable debug"
-  ; "-c", Arg.String set_shell_, " use a shell command"
-  ; "-tag", Arg.String add_tag_, " add a user-defined tag to a job"
-  ; "-status", Arg.Set status_, " report status of the daemon (if any)"
-  ; "-stop", Arg.Set stop_accepting_,
-      " tell the daemon (if any) to stop accepting new jobs"
-  ; "--", Arg.Rest push_cmd_, " start parsing command"
-  ]
-
-let usage_ = "lock [options] <cmd> <args>"
-
->>>>>>> 42464d1d
+*)
+
 (* TODO: option to specify estimated completion time *)
 (* TODO: dynamic plugins, that can add their own options to [options] *)
 
