--- conflicted
+++ resolved
@@ -231,24 +231,15 @@
         ]]
     in
     let trs = L.map (fun (uuid, time, n, pvs) ->
-<<<<<<< HEAD
         let t = H.td [
           on_click (
             H.a ~a:[H.a_href "#table"; H.a_style "cursor:pointer" ]
               [ H.pcdata (Uuidm.to_string uuid) ])
             (fun () -> set_snap_filter [ uuid ]; Lwt.return_unit)
-=======
-        let t = H.td ~a:[H.a_style "cursor:pointer"]
-            [ H.pcdata (Uuidm.to_string uuid) ] in
-        let h = H.tr [ t;
-            H.td [ H.pcdata (date_to_string time) ];
-            H.td [ H.pcdata (Format.sprintf "%d" n) ];
-            H.td (List.flatten @@ List.map (fun pv -> pv_to_line pv @ [ H.br () ]) pvs);
->>>>>>> aec06a29
           ] in
         H.tr [
           t;
-          H.td [ H.pcdata (Format.sprintf "%.2f" time) ];
+          H.td [ H.pcdata (date_to_string time) ];
           H.td [ H.pcdata (Format.sprintf "%d" n) ];
           H.td (List.flatten @@ List.map (fun pv -> pv_to_line pv @ [ H.br () ]) pvs);
         ]
