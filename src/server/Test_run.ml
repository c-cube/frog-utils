
(* This file is free software, part of frog-utils. See file "license" for more details. *)

(** {1 Run Tests} *)

open Result
open Frog
open Lwt.Infix

module E = Misc.LwtErr

type dir = {
  directory : string;
  pattern : string;
  expect : ProblemSet.expect;
}

type config = {
  j : int;                       (* number of concurrent processes *)
  memory : int;                  (* memory limit for each problem *)
  timeout : int;                 (* timeout for each problem *)
  provers : Prover.t list;
  problems : dir list;
}

let expect_of_config config = function
<<<<<<< HEAD
  | "" -> ProblemSet.Auto
  | s ->
    begin match Misc.Str.split ~by:':' s with
      | "program", p -> ProblemSet.Program (ProverSet.find_config config p)
      | _ -> ProblemSet.Res (Res.of_string s)
      | exception Not_found -> ProblemSet.Res (Res.of_string s)
    end

let mk_config config dirs =
  try
    let c = Config.get_table config "test" in
    let j = Config.get_int ~default:1 c "parallelism" in
    let timeout = Config.get_int ~default:5 c "timeout" in
    let memory = Config.get_int ~default:1000 c "memory" in
    let problem_pat = Config.get_string ~default:"" c "problems" in
    let default_expect = Config.get_string ~default:"" c "default_expect" in
    let l =
      match dirs with
      | [] -> Config.get_string_list ~default:[] c "dir"
      | _ -> dirs
    in
    let problems = List.map (fun s ->
        match Config.get_table c s with
        | t ->
          let dir = Config.get_string t "directory" in
          let pat = Config.get_string ~default:problem_pat t "problems" in
          let expect = expect_of_config config
              (Config.get_string ~default:default_expect t "expect") in
          { directory = dir; pattern = pat; expect = expect; }
        | exception (Config.FieldNotFound _ | TomlTypes.Table.Key.Bad_key _) ->
          { directory = s; pattern = problem_pat;
            expect = expect_of_config config default_expect; }
      ) l in
    let provers = Config.get_string_list c "provers" in
    let provers = List.map (ProverSet.find_config config) provers in
    Misc.Err.return { j; timeout; memory; provers; problems; }
  with
  | Config.Error e -> Misc.Err.fail e
  | e -> Misc.Err.fail (Printexc.to_string e)

let config_of_file file =
  Lwt_log.ign_debug_f "parse config file `%s`..." file;
  try
    let main = Config.parse_files [file] Config.empty in
    mk_config main []
  with
  | Config.Error e ->
    Misc.Err.fail e
  | e -> Misc.Err.fail (Printexc.to_string e)
=======
  | None -> Ok C.Auto
  | Some s ->
    let open Misc.Err in
    begin match Misc.Str.split ~by:':' s with
      | "program", p ->
        ProverSet.find_config config p >|= fun p -> C.Program p
      | _ -> Ok (C.Res (Res.of_string s))
      | exception Not_found -> Ok (C.Res (Res.of_string s))
    end

let config_of_config ?(profile="test") config dirs =
  let getter =
    let open Config in
    let tbl = table profile in
    (try_tables [tbl; top] @@ int "parallelism" <|> pure 1) >>= fun j ->
    (try_tables [tbl; top] @@ int "timeout" <|> pure 5) >>= fun timeout ->
    (try_tables [tbl; top] @@ int "memory" <|> pure 1000) >>= fun memory ->
    let problem_pat =
      try_tables [tbl; top] @@ string "problems"
    in
    let default_expect =
      (try_tables [tbl; top] @@ string "default_expect" >|= fun x-> Some x)
      <|> pure None
    in
    begin match dirs with
      | [] -> try_tables [tbl; top] @@ string_list ~default:[] "dir"
      | _ -> pure dirs
    end >>= fun l ->
    map_l
      (fun dir_name ->
         let dir_tbl = tbl |>> table dir_name in
         begin
         (dir_tbl |>> string "directory" <|> pure dir_name) >>= fun dir ->
         (dir_tbl |>> string "problems" <|> problem_pat) >>= fun pat ->
         ( (( some @@ try_tables [dir_tbl; tbl; top] @@ string "expect")
            <|> default_expect)
           >>= fun e -> (expect_of_config config e |> pure_or_error) )
         >|= fun expect ->
         { C.directory = dir; pattern = pat; expect = expect; }
         end |> add_ctxf "read config for directory `%s`" dir_name)
      l
    >>= fun problems ->
    ((try_tables [tbl; top] @@ string_list "provers") |> add_ctxf "get provers")
     >>= fun provers ->
    map_l
      (fun p -> ProverSet.find_config config p |> pure_or_error)
      provers
    >>= fun provers ->
    return { C.j; timeout; memory; provers; problems; }
  in
  Config.get config getter

let config_of_file ?profile file =
  Lwt_log.ign_debug_f "parse config file `%s`..." file;
  let open Misc.Err in
  Config.parse_file file >>= fun c ->
  config_of_config ?profile c []
>>>>>>> 5572f3b5

(* run one particular test *)
let run_pb_ ~config prover pb =
  Lwt_log.ign_debug_f "running %-15s/%-30s..."
    (Filename.basename prover.Prover.binary) pb.Problem.name;
  (* spawn process *)
  let%lwt result = Run.run_prover
      ~timeout:config.timeout
      ~memory:config.memory
      ~prover ~pb ()
  in
  Lwt_log.ign_debug_f "output for %s/%s: `%s`, `%s`, errcode %d"
    prover.Prover.binary pb.Problem.name
    result.Event.raw.Event.stdout
    result.Event.raw.Event.stderr
    result.Event.raw.Event.errcode;
  Lwt.return result

let run_pb ?(caching=true) ?limit ~config prover pb : _ E.t =
  let module V = Maki.Value in
  Maki.call
    ?limit
    ~bypass:(not caching)
    ~lifetime:(`KeepFor Maki.Time.(days 2))
    ~deps:[V.pack V.int config.timeout;
           V.pack V.int config.memory;
           V.pack Maki_wrapper.prover prover;
           V.pack Maki_wrapper.problem pb]
    ~op:Run.maki_result
    ~name:"frogtest.run_pb"
    (fun () -> run_pb_ ~config prover pb)
  |> E.of_exn

let nop_ _ = Lwt.return_unit

<<<<<<< HEAD
let run ?(on_solve = nop_) ?(caching=true) config =
  let open E.Infix in
  let limit = Maki.Limit.create config.j in
  E.map_p (fun dir ->
      let expect = dir.expect in
      let%lwt pbs = ProblemSet.of_dir dir.directory
          ~filter:(Re.execp (Re_posix.compile_pat dir.pattern)) in
      E.map_p
        (fun pb_path ->
           (* transform into problem *)
           let%lwt pb =
             Maki.Limit.acquire limit
               (fun () ->
                  let find_expect = ProblemSet.find_expect ~expect in
                  ProblemSet.make ~find_expect pb_path)
             |> Misc.LwtErr.to_exn
           in
           (* run provers *)
           E.map_p (fun prover ->
               run_pb ~caching ~limit ~config prover pb >>= fun result ->
                let%lwt () = on_solve result in (* callback *)
                E.return ()
                |> E.add_ctxf "running `%a` on %a"
                  Prover.pp_name prover Problem.print pb
             ) config.provers
        ) pbs
    ) config.problems >>= fun _ -> E.return ()

module Plot_res = struct
  type data =
    | Unsat_time
    | Sat_time
    | Both_time

  type legend =
    | Prover

  type drawer =
    | Simple of bool (* should we sort the list ? *)
    | Cumul of bool * int * int (* sort, filter, count *)

  type params = {
    graph : Plot.graph_config;
    data : data;
    legend : legend;
    drawer : drawer;
    out_file : string;
    out_format : string;
  }

  (*
  let draw params (r:Test.top_result): Plot.drawer =
    let lazy map = r.Test.analyze in
    let datas =
      Prover.Map_name.to_list map
      |> List.map
        (fun (prover,analyze) ->
           let name = match params.legend with
             | Prover -> Prover.name prover
           and points =
             T.MStr.to_list analyze.T.Analyze.raw
             |> Misc.List.filter_map
               (fun (_file,r) ->
                  let res = Event.analyze_p r in
                  let ok = match res, params.data with
                    | Res.Unsat, (Unsat_time | Both_time) -> true
                    | Res.Sat, (Sat_time | Both_time) -> true
                    | _ -> false
                  in
                  if ok then Some r.Event.raw.Event.rtime else None)
           in
           points, name
        )
    in
    let single_drawer = match params.drawer with
      | Simple sort -> Plot.float_list ~sort
      | Cumul (sort, filter, count) -> Plot.float_sum ~sort ~filter ~count
    in
    Plot.list @@ List.map single_drawer datas

  let draw_file params r =
    let d = draw params r in
    Plot.draw_on_graph params.graph ~fmt:params.out_format
      ~file:params.out_file d
  *)
end
=======
let print_result (res:Test.result): unit =
  let module F = Misc.Fmt in
  let p_res = Event.analyze_p res in
  let pp_res out () =
    let str, c = match Problem.compare_res res.Event.problem p_res with
      | `Same -> "ok", `Green
      | `Improvement -> "ok (improved)", `Blue
      | `Disappoint -> "disappoint", `Cyan
      | `Error -> "error", `Yellow
      | `Mismatch -> "bad", `Red
    in
    Format.fprintf out "%a" (F.in_bold_color c Format.pp_print_string) str
  in
  let prover = res.Event.program in
  let prover_name = Filename.basename prover.Prover.name in
  let pb_name = res.Event.problem.Problem.name in
  Lwt_log.ign_debug_f "result for `%s` with %s: %s (%.1fs)"
    prover_name pb_name (Res.to_string p_res) res.Event.raw.Event.rtime;
  Format.printf "%-20s%-50s %a (%.1fs)@." prover_name (pb_name ^ " :")
    pp_res () res.Event.raw.Event.rtime;
  ()

let run ?(on_solve = nop_) ?(on_done = nop_)
    ?(caching=true) ?j ?timeout ?memory ~provers ~expect ~config (set:path list)
    : Test.top_result E.t =
  let open E.Infix in
  let config = C.update ?j ?timeout ?memory config in
  let j = CCOpt.get_or j ~default:config.C.j in
  let limit = Maki.Limit.create j in
  E.map_p
    (fun pb_path ->
       (* transform into problem *)
       let%lwt pb =
         Maki.Limit.acquire limit
           (fun () ->
              let find_expect = Problem_run.find_expect ~expect in
              Problem_run.make ~find_expect pb_path)
         |> Misc.LwtErr.to_exn
       in
       (* run provers *)
       E.map_p
         (fun prover ->
            run_pb ~caching ~limit ~config prover pb >>= fun result ->
            let%lwt () = on_solve result in (* callback *)
            E.return result
            |> E.add_ctxf "running `%a` on %a"
              Prover.pp_name prover Problem.print pb)
         provers)
    set
  >>= fun res ->
  let res = List.flatten res in
  let r = T.Top_result.make (List.map Event.mk_prover res) in
  let%lwt () = on_done r in
  E.return r

let find_results ?storage str =
  match storage with
    | None -> T.Top_result.of_file str
    | Some storage ->
      let open E in
      let%lwt res1 =
        Event_storage.find_snapshot storage str
        >|= T.Top_result.of_snapshot
      in
      match res1 with
        | Ok x -> E.return x
        | Error _ ->
          T.Top_result.of_file str

let all_results storage =
  let open E in
  Event_storage.list_snapshots storage >>= fun l ->
  E.map_s (fun snap -> T.Top_result.of_snapshot snap |> E.return) l

let last_result storage =
  let open E in
  all_results storage >>= function
  | [] -> E.fail "last_result failed: no result found in storage"
  | x :: l ->
    let best =
      List.fold_left
        (fun best t -> if best.T.timestamp < t.T.timestamp then t else best)
        x l
    in
    E.return best

let find_or_last ?storage str_opt = match str_opt, storage with
  | Some f, _ -> find_results ?storage f
  | None, Some storage -> last_result storage
  | None, None -> E.fail "cannot find last result"
>>>>>>> 5572f3b5
<|MERGE_RESOLUTION|>--- conflicted
+++ resolved
@@ -24,68 +24,17 @@
 }
 
 let expect_of_config config = function
-<<<<<<< HEAD
-  | "" -> ProblemSet.Auto
-  | s ->
-    begin match Misc.Str.split ~by:':' s with
-      | "program", p -> ProblemSet.Program (ProverSet.find_config config p)
-      | _ -> ProblemSet.Res (Res.of_string s)
-      | exception Not_found -> ProblemSet.Res (Res.of_string s)
-    end
-
-let mk_config config dirs =
-  try
-    let c = Config.get_table config "test" in
-    let j = Config.get_int ~default:1 c "parallelism" in
-    let timeout = Config.get_int ~default:5 c "timeout" in
-    let memory = Config.get_int ~default:1000 c "memory" in
-    let problem_pat = Config.get_string ~default:"" c "problems" in
-    let default_expect = Config.get_string ~default:"" c "default_expect" in
-    let l =
-      match dirs with
-      | [] -> Config.get_string_list ~default:[] c "dir"
-      | _ -> dirs
-    in
-    let problems = List.map (fun s ->
-        match Config.get_table c s with
-        | t ->
-          let dir = Config.get_string t "directory" in
-          let pat = Config.get_string ~default:problem_pat t "problems" in
-          let expect = expect_of_config config
-              (Config.get_string ~default:default_expect t "expect") in
-          { directory = dir; pattern = pat; expect = expect; }
-        | exception (Config.FieldNotFound _ | TomlTypes.Table.Key.Bad_key _) ->
-          { directory = s; pattern = problem_pat;
-            expect = expect_of_config config default_expect; }
-      ) l in
-    let provers = Config.get_string_list c "provers" in
-    let provers = List.map (ProverSet.find_config config) provers in
-    Misc.Err.return { j; timeout; memory; provers; problems; }
-  with
-  | Config.Error e -> Misc.Err.fail e
-  | e -> Misc.Err.fail (Printexc.to_string e)
-
-let config_of_file file =
-  Lwt_log.ign_debug_f "parse config file `%s`..." file;
-  try
-    let main = Config.parse_files [file] Config.empty in
-    mk_config main []
-  with
-  | Config.Error e ->
-    Misc.Err.fail e
-  | e -> Misc.Err.fail (Printexc.to_string e)
-=======
-  | None -> Ok C.Auto
+  | None -> Ok ProblemSet.Auto
   | Some s ->
     let open Misc.Err in
     begin match Misc.Str.split ~by:':' s with
       | "program", p ->
-        ProverSet.find_config config p >|= fun p -> C.Program p
-      | _ -> Ok (C.Res (Res.of_string s))
-      | exception Not_found -> Ok (C.Res (Res.of_string s))
+        ProverSet.find_config config p >|= fun p -> ProblemSet.Program p
+      | _ -> Ok (ProblemSet.Res (Res.of_string s))
+      | exception Not_found -> Ok (ProblemSet.Res (Res.of_string s))
     end
 
-let config_of_config ?(profile="test") config dirs =
+let mk_config ?(profile="test") config dirs =
   let getter =
     let open Config in
     let tbl = table profile in
@@ -113,7 +62,7 @@
             <|> default_expect)
            >>= fun e -> (expect_of_config config e |> pure_or_error) )
          >|= fun expect ->
-         { C.directory = dir; pattern = pat; expect = expect; }
+         { directory = dir; pattern = pat; expect = expect; }
          end |> add_ctxf "read config for directory `%s`" dir_name)
       l
     >>= fun problems ->
@@ -123,7 +72,7 @@
       (fun p -> ProverSet.find_config config p |> pure_or_error)
       provers
     >>= fun provers ->
-    return { C.j; timeout; memory; provers; problems; }
+    return { j; timeout; memory; provers; problems; }
   in
   Config.get config getter
 
@@ -131,8 +80,7 @@
   Lwt_log.ign_debug_f "parse config file `%s`..." file;
   let open Misc.Err in
   Config.parse_file file >>= fun c ->
-  config_of_config ?profile c []
->>>>>>> 5572f3b5
+  mk_config ?profile c []
 
 (* run one particular test *)
 let run_pb_ ~config prover pb =
@@ -168,7 +116,28 @@
 
 let nop_ _ = Lwt.return_unit
 
-<<<<<<< HEAD
+let print_result (res:Test.result): unit =
+  let module F = Misc.Fmt in
+  let p_res = Event.analyze_p res in
+  let pp_res out () =
+    let str, c = match Problem.compare_res res.Event.problem p_res with
+      | `Same -> "ok", `Green
+      | `Improvement -> "ok (improved)", `Blue
+      | `Disappoint -> "disappoint", `Cyan
+      | `Error -> "error", `Yellow
+      | `Mismatch -> "bad", `Red
+    in
+    Format.fprintf out "%a" (F.in_bold_color c Format.pp_print_string) str
+  in
+  let prover = res.Event.program in
+  let prover_name = Filename.basename prover.Prover.name in
+  let pb_name = res.Event.problem.Problem.name in
+  Lwt_log.ign_debug_f "result for `%s` with %s: %s (%.1fs)"
+    prover_name pb_name (Res.to_string p_res) res.Event.raw.Event.rtime;
+  Format.printf "%-20s%-50s %a (%.1fs)@." prover_name (pb_name ^ " :")
+    pp_res () res.Event.raw.Event.rtime;
+  ()
+
 let run ?(on_solve = nop_) ?(caching=true) config =
   let open E.Infix in
   let limit = Maki.Limit.create config.j in
@@ -254,96 +223,4 @@
     Plot.draw_on_graph params.graph ~fmt:params.out_format
       ~file:params.out_file d
   *)
-end
-=======
-let print_result (res:Test.result): unit =
-  let module F = Misc.Fmt in
-  let p_res = Event.analyze_p res in
-  let pp_res out () =
-    let str, c = match Problem.compare_res res.Event.problem p_res with
-      | `Same -> "ok", `Green
-      | `Improvement -> "ok (improved)", `Blue
-      | `Disappoint -> "disappoint", `Cyan
-      | `Error -> "error", `Yellow
-      | `Mismatch -> "bad", `Red
-    in
-    Format.fprintf out "%a" (F.in_bold_color c Format.pp_print_string) str
-  in
-  let prover = res.Event.program in
-  let prover_name = Filename.basename prover.Prover.name in
-  let pb_name = res.Event.problem.Problem.name in
-  Lwt_log.ign_debug_f "result for `%s` with %s: %s (%.1fs)"
-    prover_name pb_name (Res.to_string p_res) res.Event.raw.Event.rtime;
-  Format.printf "%-20s%-50s %a (%.1fs)@." prover_name (pb_name ^ " :")
-    pp_res () res.Event.raw.Event.rtime;
-  ()
-
-let run ?(on_solve = nop_) ?(on_done = nop_)
-    ?(caching=true) ?j ?timeout ?memory ~provers ~expect ~config (set:path list)
-    : Test.top_result E.t =
-  let open E.Infix in
-  let config = C.update ?j ?timeout ?memory config in
-  let j = CCOpt.get_or j ~default:config.C.j in
-  let limit = Maki.Limit.create j in
-  E.map_p
-    (fun pb_path ->
-       (* transform into problem *)
-       let%lwt pb =
-         Maki.Limit.acquire limit
-           (fun () ->
-              let find_expect = Problem_run.find_expect ~expect in
-              Problem_run.make ~find_expect pb_path)
-         |> Misc.LwtErr.to_exn
-       in
-       (* run provers *)
-       E.map_p
-         (fun prover ->
-            run_pb ~caching ~limit ~config prover pb >>= fun result ->
-            let%lwt () = on_solve result in (* callback *)
-            E.return result
-            |> E.add_ctxf "running `%a` on %a"
-              Prover.pp_name prover Problem.print pb)
-         provers)
-    set
-  >>= fun res ->
-  let res = List.flatten res in
-  let r = T.Top_result.make (List.map Event.mk_prover res) in
-  let%lwt () = on_done r in
-  E.return r
-
-let find_results ?storage str =
-  match storage with
-    | None -> T.Top_result.of_file str
-    | Some storage ->
-      let open E in
-      let%lwt res1 =
-        Event_storage.find_snapshot storage str
-        >|= T.Top_result.of_snapshot
-      in
-      match res1 with
-        | Ok x -> E.return x
-        | Error _ ->
-          T.Top_result.of_file str
-
-let all_results storage =
-  let open E in
-  Event_storage.list_snapshots storage >>= fun l ->
-  E.map_s (fun snap -> T.Top_result.of_snapshot snap |> E.return) l
-
-let last_result storage =
-  let open E in
-  all_results storage >>= function
-  | [] -> E.fail "last_result failed: no result found in storage"
-  | x :: l ->
-    let best =
-      List.fold_left
-        (fun best t -> if best.T.timestamp < t.T.timestamp then t else best)
-        x l
-    in
-    E.return best
-
-let find_or_last ?storage str_opt = match str_opt, storage with
-  | Some f, _ -> find_results ?storage f
-  | None, Some storage -> last_result storage
-  | None, None -> E.fail "cannot find last result"
->>>>>>> 5572f3b5
+end